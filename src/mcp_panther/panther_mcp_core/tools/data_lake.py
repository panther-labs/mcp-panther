"""
Tools for interacting with Panther's data lake.
"""

import asyncio
import logging
import re
import time
from datetime import datetime
from enum import Enum
from typing import Annotated, Any, Dict, List

from pydantic import Field

from ..client import _create_panther_client, get_today_date_range, graphql_date_format
from ..permissions import Permission, all_perms
from ..queries import (
    CANCEL_DATA_LAKE_QUERY,
    EXECUTE_DATA_LAKE_QUERY,
    GET_COLUMNS_FOR_TABLE_QUERY,
    GET_DATA_LAKE_QUERY,
    LIST_DATABASES_QUERY,
    LIST_TABLES_QUERY,
)
from .registry import mcp_tool

logger = logging.getLogger("mcp-panther")

INITIAL_QUERY_SLEEP_SECONDS = 1
MAX_QUERY_SLEEP_SECONDS = 5


class QueryStatus(str, Enum):
    """Valid data lake query status values."""

    RUNNING = "running"
    SUCCEEDED = "succeeded"
    FAILED = "failed"
    CANCELLED = "cancelled"


@mcp_tool(
    annotations={
        "permissions": all_perms(Permission.DATA_ANALYTICS_READ),
    }
)
async def summarize_alert_events(
    alert_ids: Annotated[
        List[str],
        Field(
            description="List of alert IDs to analyze",
            examples=[["alert-123", "alert-456", "alert-789"]],
        ),
    ],
    time_window: Annotated[
        int,
        Field(
            description="The time window in minutes to group distinct events by",
            ge=1,
            le=60,
            default=30,
        ),
    ] = 30,
    start_date: Annotated[
        datetime | None,
        Field(
            description="The start date of the analysis period. Defaults to start of today UTC."
        ),
    ] = None,
    end_date: Annotated[
        datetime | None,
        Field(
            description="The end date of the analysis period. Defaults to end of today UTC."
        ),
    ] = None,
) -> Dict[str, Any]:
    """Analyze patterns and relationships across multiple alerts by aggregating their event data into time-based groups.

    For each time window (configurable from 1-60 minutes), the tool collects unique entities (IPs, emails, usernames,
    trace IDs) and alert metadata (IDs, rules, severities) to help identify related activities.

    Results are ordered chronologically with the most recent first, helping analysts identify temporal patterns,
    common entities, and potential incident scope.

    Returns:
        Dict containing:
        - success: Boolean indicating if the query was successful
        - status: Status of the query (e.g., "succeeded", "failed", "cancelled")
        - message: Error message if unsuccessful
        - results: List of query result rows
        - column_info: Dict containing column names and types
        - stats: Dict containing stats about the query
        - has_next_page: Boolean indicating if there are more results available
        - end_cursor: Cursor for fetching the next page of results, or null if no more pages
    """
    if time_window not in [1, 5, 15, 30, 60]:
        raise ValueError("Time window must be 1, 5, 15, 30, or 60")

    # Get default date range if not provided
    if start_date is None or end_date is None:
        default_start, default_end = get_today_date_range()
        start_date = start_date or default_start
        end_date = end_date or default_end

    # Convert alert IDs list to SQL array
    alert_ids_str = ", ".join(f"'{aid}'" for aid in alert_ids)

    # Convert datetime objects to GraphQL format for SQL query
    start_date_str = graphql_date_format(start_date)
    end_date_str = graphql_date_format(end_date)

    query = f"""
SELECT
    DATE_TRUNC('DAY', cs.p_event_time) AS event_day,
    DATE_TRUNC('MINUTE', DATEADD('MINUTE', {time_window} * FLOOR(EXTRACT(MINUTE FROM cs.p_event_time) / {time_window}), 
        DATE_TRUNC('HOUR', cs.p_event_time))) AS time_{time_window}_minute,
    cs.p_log_type,
    cs.p_any_ip_addresses AS source_ips,
    cs.p_any_emails AS emails,
    cs.p_any_usernames AS usernames,
    cs.p_any_trace_ids AS trace_ids,
    COUNT(DISTINCT cs.p_alert_id) AS alert_count,
    ARRAY_AGG(DISTINCT cs.p_alert_id) AS alert_ids,
    ARRAY_AGG(DISTINCT cs.p_rule_id) AS rule_ids,
    MIN(cs.p_event_time) AS first_event,
    MAX(cs.p_event_time) AS last_event,
    ARRAY_AGG(DISTINCT cs.p_alert_severity) AS severities
FROM
    panther_signals.public.correlation_signals cs
WHERE
    cs.p_alert_id IN ({alert_ids_str})
AND 
    cs.p_event_time BETWEEN '{start_date_str}' AND '{end_date_str}'
GROUP BY
    event_day,
    time_{time_window}_minute,
    cs.p_log_type,
    cs.p_any_ip_addresses,
    cs.p_any_emails,
    cs.p_any_usernames,
    cs.p_any_trace_ids
HAVING
    COUNT(DISTINCT cs.p_alert_id) > 0
ORDER BY
    event_day DESC,
    time_{time_window}_minute DESC,
    alert_count DESC
LIMIT 1000
"""
    return await execute_data_lake_query(query, "panther_signals.public")


@mcp_tool(
    annotations={
        "permissions": all_perms(Permission.DATA_ANALYTICS_READ),
    }
)
async def execute_data_lake_query(
    sql: Annotated[
        str,
        Field(
            description="The SQL query to execute. Must include a p_event_time filter condition after WHERE or AND. The query must be compatible with Snowflake SQL."
        ),
    ],
    database_name: str = "panther_logs.public",
    timeout: Annotated[
        int,
        Field(
            description="Timeout in seconds before the SQL query is cancelled. If the query fails due to timeout, the caller should consider a longer timeout."
        ),
    ] = 30,
) -> Dict[str, Any]:
<<<<<<< HEAD
    """Execute custom SQL queries against Panther's data lake for advanced data analysis and aggregation.

    All queries MUST conform to Snowflake's SQL syntax.
=======
    """Execute custom SQL queries against Panther's data lake for advanced data analysis and aggregation. This tool requires a p_event_time filter condition and should only be called five times per user request. The query must follow Snowflake SQL syntax (e.g., use field:nested_field instead of field.nested_field).
>>>>>>> 1e02623f

    If the table has a `p_event_time` column, it must use a WHERE clause to filter upon it.

    Guidance:

    For efficiency, when checking for values in an array, use the snowflake function `ARRAY_CONTAINS( <value_expr> , <array> )`.

    When using `ARRAY_CONTAINS`, make sure to cast the value_expr to a variant, for example: `ARRAY_CONTAINS('example@example.com'::VARIANT, p_any_emails)`.

    When interacting with `object` type columns use dot notation to traverse a path in a JSON object:
    `<column>:<level1_element>.<level2_element>.<level3_element>`. Optionally enclose element names in double quotes: `<column>:"<level1_element>"."<level2_element>"."<level3_element>"`.

    If an `object`/JSON element name does not conform to Snowflake SQL identifier rules, for example if it contains spaces, then
    you must enclose the element name in double quotes.

    Returns:
        Dict containing:
        - success: Boolean indicating if the query was successful
        - status: Status of the query (e.g., "succeeded", "failed", "cancelled")
        - message: Error message if unsuccessful
        - results: List of query result rows
        - column_info: Dict containing column names and types
        - stats: Dict containing stats about the query
        - has_next_page: Boolean indicating if there are more results available
        - end_cursor: Cursor for fetching the next page of results, or null if no more pages
    """
    logger.info("Executing data lake query")

    start_time = time.time()

    # Validate that the query includes a p_event_time filter after WHERE or AND
    sql_lower = sql.lower().replace("\n", " ")
    if (
        not re.search(
            r"\b(where|and)\s+.*?(?:[\w.]+\.)?p_event_time\s*(>=|<=|=|>|<|between)",
            sql_lower,
        )
    ) and re.search(
        r"\Wpanther_(views|signals|rule_matches|rule_errors|monitor|logs|cloudsecurity)\.",
        sql_lower,
    ):
        error_msg = (
            "Query must include `p_event_time` as a filter condition after WHERE or AND"
        )
        logger.error(error_msg)
        return {
            "success": False,
            "message": error_msg,
        }

    try:
        # Prepare input variables
        variables = {"input": {"sql": sql, "databaseName": database_name}}

        logger.debug(f"Query variables: {variables}")

        # Execute the query asynchronously
        async with await _create_panther_client() as session:
            result = await session.execute(
                EXECUTE_DATA_LAKE_QUERY, variable_values=variables
            )

        # Get query ID from result
        query_id = result.get("executeDataLakeQuery", {}).get("id")

        if not query_id:
            raise ValueError("No query ID returned from execution")

        logger.info(f"Successfully executed query with ID: {query_id}")

        sleep_time = INITIAL_QUERY_SLEEP_SECONDS
        while True:
            await asyncio.sleep(sleep_time)

            result = await _get_data_lake_query_results(query_id=query_id)

            if result.get("status") == "running":
                if (time.time() - start_time) >= timeout:
                    await _cancel_data_lake_query(query_id=query_id)
                    return {
                        "success": False,
                        "status": "cancelled",
                        "message": "Query time exceeded timeout, and has been cancelled. A longer timout may be required."
                        "Retrying may be faster due to caching, or you may need to reduce the duration of data being queried.",
                    }
            else:
                return result

            if sleep_time <= MAX_QUERY_SLEEP_SECONDS:
                sleep_time += 1
    except Exception as e:
        logger.error(f"Failed to execute data lake query: {str(e)}")
        return {
            "success": False,
            "message": f"Failed to execute data lake query: {str(e)}",
        }


async def _get_data_lake_query_results(
    query_id: Annotated[
        str,
        Field(
            description="The ID of the query to get results for",
            examples=["1234567890"],
        ),
    ],
) -> Dict[str, Any]:
    """Get the results of a previously executed data lake query.

    Returns:
        Dict containing:
        - success: Boolean indicating if the query was successful
        - status: Status of the query (e.g., "succeeded", "running", "failed", "cancelled")
        - message: Error message if unsuccessful
        - results: List of query result rows
        - column_info: Dict containing column names and types
        - stats: Dict containing stats about the query
        - has_next_page: Boolean indicating if there are more results available
        - end_cursor: Cursor for fetching the next page of results, or null if no more pages
    """
    logger.info(f"Fetching data lake queryresults for query ID: {query_id}")

    try:
        # Prepare input variables
        variables = {"id": query_id, "root": False}

        logger.debug(f"Query variables: {variables}")

        # Execute the query asynchronously
        async with await _create_panther_client() as session:
            result = await session.execute(
                GET_DATA_LAKE_QUERY, variable_values=variables
            )

        # Get query data
        query_data = result.get("dataLakeQuery", {})

        if not query_data:
            logger.warning(f"No query found with ID: {query_id}")
            return {"success": False, "message": f"No query found with ID: {query_id}"}

        # Get query status
        status = query_data.get("status")
        if status == "running":
            return {
                "success": True,
                "status": "running",
                "message": "Query is still running",
            }
        elif status == "failed":
            return {
                "success": False,
                "status": "failed",
                "message": query_data.get("message", "Query failed"),
            }
        elif status == "cancelled":
            return {
                "success": False,
                "status": "cancelled",
                "message": "Query was cancelled",
            }

        # Get results data
        results = query_data.get("results", {})
        edges = results.get("edges", [])
        column_info = results.get("columnInfo", {})
        stats = results.get("stats", {})

        # Extract results from edges
        query_results = [edge["node"] for edge in edges]

        logger.info(
            f"Successfully retrieved {len(query_results)} results for query ID: {query_id}"
        )

        # Format the response
        return {
            "success": True,
            "status": status,
            "results": query_results,
            "column_info": {
                "order": column_info.get("order", []),
                "types": column_info.get("types", {}),
            },
            "stats": {
                "bytes_scanned": stats.get("bytesScanned", 0),
                "execution_time": stats.get("executionTime", 0),
                "row_count": stats.get("rowCount", 0),
            },
            "has_next_page": results.get("pageInfo", {}).get("hasNextPage", False),
            "end_cursor": results.get("pageInfo", {}).get("endCursor"),
            "message": query_data.get("message", "Query executed successfully"),
        }
    except Exception as e:
        logger.error(f"Failed to fetch data lake query results: {str(e)}")
        return {
            "success": False,
            "message": f"Failed to fetch data lake query results: {str(e)}",
        }


@mcp_tool(
    annotations={
        "permissions": all_perms(Permission.DATA_ANALYTICS_READ),
    }
)
async def list_databases() -> Dict[str, Any]:
    """List all available datalake databases in Panther.

    Returns:
        Dict containing:
        - success: Boolean indicating if the query was successful
        - databases: List of databases, each containing:
            - name: Database name
            - description: Database description
        - message: Error message if unsuccessful
    """

    logger.info("Fetching datalake databases")

    try:
        # Execute the query asynchronously
        async with await _create_panther_client() as session:
            result = await session.execute(LIST_DATABASES_QUERY)

        # Get query data
        databases = result.get("dataLakeDatabases", [])

        if not databases:
            logger.warning("No databases found")
            return {"success": False, "message": "No databases found"}

        logger.info(f"Successfully retrieved {len(databases)} results")

        # Format the response
        return {
            "success": True,
            "status": "succeeded",
            "databases": databases,
            "stats": {
                "database_count": len(databases),
            },
        }
    except Exception as e:
        logger.error(f"Failed to fetch database results: {str(e)}")
        return {
            "success": False,
            "message": f"Failed to fetch database results: {str(e)}",
        }


@mcp_tool(
    annotations={
        "permissions": all_perms(Permission.DATA_ANALYTICS_READ),
        "readOnlyHint": True,
    }
)
async def list_database_tables(
    database: Annotated[
        str,
        Field(
            description="The name of the database to list tables for",
            examples=["panther_logs.public"],
        ),
    ],
) -> Dict[str, Any]:
    """List all available tables in a Panther Database.

    Required: Only use valid database names obtained from list_databases

    Returns:
        Dict containing:
        - success: Boolean indicating if the query was successful
        - tables: List of tables, each containing:
            - name: Table name
            - description: Table description
            - log_type: Log type
            - database: Database name
        - message: Error message if unsuccessful
    """
    logger.info("Fetching available tables")

    all_tables = []
    page_size = 100

    try:
        logger.info(f"Fetching tables for database: {database}")
        cursor = None

        while True:
            # Prepare input variables
            variables = {
                "databaseName": database,
                "pageSize": page_size,
                "cursor": cursor,
            }

            logger.debug(f"Query variables: {variables}")

            # Execute the query asynchronously
            async with await _create_panther_client() as session:
                result = await session.execute(
                    LIST_TABLES_QUERY, variable_values=variables
                )

            # Get query data
            result = result.get("dataLakeDatabaseTables", {})
            for table in result.get("edges", []):
                all_tables.append(table["node"])

            # Check if there are more pages
            page_info = result["pageInfo"]
            if not page_info["hasNextPage"]:
                break

            # Update cursor for next page
            cursor = page_info["endCursor"]

        # Format the response
        return {
            "success": True,
            "status": "succeeded",
            "tables": all_tables,
            "stats": {
                "table_count": len(all_tables),
            },
        }
    except Exception as e:
        logger.error(f"Failed to fetch tables: {str(e)}")
        return {"success": False, "message": f"Failed to fetch tables: {str(e)}"}


@mcp_tool(
    annotations={
        "permissions": all_perms(Permission.DATA_ANALYTICS_READ),
        "readOnlyHint": True,
    }
)
async def get_table_schema(
    database_name: Annotated[
        str,
        Field(
            description="The name of the database where the table is located",
            examples=["panther_logs.public"],
        ),
    ],
    table_name: Annotated[
        str,
        Field(
            description="The name of the table to get columns for",
            examples=["Panther.Audit"],
        ),
    ],
) -> Dict[str, Any]:
    """Get column details for a specific data lake table.

    IMPORTANT: This returns the table structure in Snowflake. For writing
    optimal queries, ALSO call get_panther_log_type_schema() to understand:
    - Nested object structures (only shown as 'object' type here)
    - Which fields map to p_any_* indicator columns
    - Array element structures

    Example workflow:
    1. get_panther_log_type_schema(["AWS.CloudTrail"]) - understand structure
    2. get_table_schema("panther_logs.public", "aws_cloudtrail") - get column names/types
    3. Write query using both: nested paths from log schema, column names from table schema

    Returns:
        Dict containing:
        - success: Boolean indicating if the query was successful
        - name: Table name
        - display_name: Table display name
        - description: Table description
        - log_type: Log type
        - columns: List of columns, each containing:
            - name: Column name
            - type: Column data type
            - description: Column description
        - message: Error message if unsuccessful
    """
    table_full_path = f"{database_name}.{table_name}"
    logger.info(f"Fetching column information for table: {table_full_path}")

    try:
        # Prepare input variables
        variables = {"databaseName": database_name, "tableName": table_name}

        logger.debug(f"Query variables: {variables}")

        # Execute the query asynchronously
        async with await _create_panther_client() as session:
            result = await session.execute(
                GET_COLUMNS_FOR_TABLE_QUERY, variable_values=variables
            )

        # Get query data
        query_data = result.get("dataLakeDatabaseTable", {})
        columns = query_data.get("columns", [])

        if not columns:
            logger.warning(f"No columns found for table: {table_full_path}")
            return {
                "success": False,
                "message": f"No columns found for table: {table_full_path}",
            }

        logger.info(f"Successfully retrieved {len(columns)} columns")

        # Format the response
        return {
            "success": True,
            "status": "succeeded",
            **query_data,
            "stats": {
                "table_count": len(columns),
            },
        }
    except Exception as e:
        logger.error(f"Failed to get columns for table: {str(e)}")
        return {
            "success": False,
            "message": f"Failed to get columns for table: {str(e)}",
        }


@mcp_tool(
    annotations={
        "permissions": all_perms(Permission.DATA_ANALYTICS_READ),
        "readOnlyHint": True,
    }
)
<<<<<<< HEAD
async def get_sample_log_events(
    log_type: Annotated[
        str,
        Field(
            description="The Panther Log Type to query for sample log events",
            examples=["Panther.Audit"],
        ),
    ],
    limit: Annotated[
        int,
        Field(
            description="The maximum number of events to return",
        ),
    ] = 10,
) -> Dict[str, Any]:
    """Get a small sample of log events for a specific log type from the panther_logs database.

    The log_type input corresponds to the `logType` field in `list_database_tables` output.

    Results are random, unfiltered, unordered, and are not a statistical sample.
=======
async def list_data_lake_queries(
    cursor: str | None = None,
    page_size: Annotated[
        int,
        Field(
            description="The number of results that each page will contain. Defaults to 25 with a maximum value of 999.",
            ge=1,
            le=999,
        ),
    ] = 25,
    contains: Annotated[
        str | None,
        Field(description="Filter queries by their name and/or SQL statement"),
    ] = None,
    status: Annotated[
        list[QueryStatus] | None,
        Field(description="A list of query statuses to filter queries by"),
    ] = None,
    is_scheduled: Annotated[
        bool | None,
        Field(
            description="Only return queries that are either scheduled or not (i.e. issued by a user). Leave blank to return both."
        ),
    ] = None,
    started_at_after: Annotated[
        datetime | None,
        Field(description="Only return queries that started after this date"),
    ] = None,
    started_at_before: Annotated[
        datetime | None,
        Field(description="Only return queries that started before this date"),
    ] = None,
) -> Dict[str, Any]:
    """List previously executed data lake queries with comprehensive filtering options.

    This tool is essential for monitoring data lake query load and diagnosing performance issues.
    Use it to find long-running queries, check query history, or identify queries that need cancellation.

    Common use cases:
    - Find running queries: status=['running']
    - Monitor recent query activity: started_at_after='2024-01-01T00:00:00.000Z'
    - Search for specific queries: contains='SELECT * FROM alerts'
    - Check user vs scheduled queries: is_scheduled=false
>>>>>>> 1e02623f

    Returns:
        Dict containing:
        - success: Boolean indicating if the query was successful
<<<<<<< HEAD
        - status: Status of the query (e.g., "succeeded", "running", "failed", "cancelled")
        - message: Error message if unsuccessful
        - results: List of query result rows
        - column_info: Dict containing column names and types
        - stats: Dict containing stats about the query
        - has_next_page: Boolean indicating if there are more results available
        - end_cursor: Cursor for fetching the next page of results, or null if no more pages
    """

    logger.info(f"Fetching sample log events for schema: {log_type}")

    database_name = "panther_logs.public"
    table_name = _normalize_name(log_type)

    try:
        sql = f"""
        SELECT *
        FROM {database_name}.{table_name}
        WHERE p_event_time >= DATEADD(day, -7, CURRENT_TIMESTAMP())
        LIMIT {limit}
        """

        return await execute_data_lake_query(sql=sql, database_name=database_name)
    except Exception as e:
        logger.error(f"Failed to fetch sample log events: {str(e)}")
        return {
            "success": False,
            "message": f"Failed to fetch sample log events: {str(e)}",
        }


transliterate_chars = {
    "@": "at_sign",
    ",": "comma",
    "`": "backtick",
    "'": "apostrophe",
    "$": "dollar_sign",
    "*": "asterisk",
    "&": "ampersand",
    "!": "exclamation",
    "%": "percent",
    "+": "plus",
    "/": "slash",
    "\\": "backslash",
    "#": "hash",
    "~": "tilde",
    "=": "eq",
}

number_to_word = {
    "0": "zero",
    "1": "one",
    "2": "two",
    "3": "three",
    "4": "four",
    "5": "five",
    "6": "six",
    "7": "seven",
    "8": "eight",
    "9": "nine",
}


def _is_name_normalized(name):
    """Check if a table name is already normalized"""
    if not re.match(r"^[a-zA-Z_-][a-zA-Z0-9_-]*$", name):
        return False

    return True


def _normalize_name(name):
    """Normalize a table name"""
    if _is_name_normalized(name):
        return name

    result = []
    characters = list(name)
    last = len(characters) - 1

    for i, c in enumerate(characters):
        if "a" <= c <= "z" or "A" <= c <= "Z":
            # Allow uppercase and lowercase letters
            result.append(c)
        elif "0" <= c <= "9":
            if i == 0:
                # Convert numbers at the start of the string to words
                result.append(number_to_word[c])
                result.append("_")
            else:
                # Allow numbers beyond the first character
                result.append(c)
        elif c == "_" or c == "-":
            # Allow underscores and hyphens
            result.append(c)
        else:
            # Check if we have a specific transliteration for this character
            if c in transliterate_chars:
                if i > 0:
                    result.append("_")

                result.append(transliterate_chars[c])

                if i < last:
                    result.append("_")
                continue

            # Try to handle non-ASCII letters
            if ord(c) > 127:
                transliterated = anyascii.anyascii(c)
                if transliterated and transliterated != "'" and transliterated != " ":
                    result.append(transliterated)
                    continue

            # Fallback to underscore
            result.append("_")

    return "".join(result)


async def _cancel_data_lake_query(
=======
        - queries: List of query objects with id, sql, status, timing info, and issuer details
        - page_info: Pagination information (hasNextPage, endCursor, etc.)
        - total_queries: Number of queries in current page
        - message: Error message if unsuccessful
    """
    logger.info("Listing data lake queries")

    try:
        client = await _create_panther_client()

        # Build input parameters
        input_params = {
            "pageSize": page_size,
        }

        if cursor:
            input_params["cursor"] = cursor
        if contains:
            input_params["contains"] = contains
        if status:
            input_params["status"] = [s.value for s in status]
        if is_scheduled is not None:
            input_params["isScheduled"] = is_scheduled
        if started_at_after:
            input_params["startedAtAfter"] = graphql_date_format(started_at_after)
        if started_at_before:
            input_params["startedAtBefore"] = graphql_date_format(started_at_before)

        variables = {"input": input_params} if input_params else None

        # Execute the query
        async with client as session:
            result = await session.execute(
                LIST_DATA_LAKE_QUERIES, variable_values=variables
            )

        # Parse results
        query_data = result.get("dataLakeQueries", {})
        edges = query_data.get("edges", [])
        page_info = query_data.get("pageInfo", {})

        # Extract queries from edges
        queries = []
        for edge in edges:
            node = edge["node"]
            # Format the issuer information
            issued_by = node.get("issuedBy")
            issuer_info = None
            if issued_by:
                if "email" in issued_by:  # User
                    issuer_info = {
                        "type": "user",
                        "id": issued_by.get("id"),
                        "email": issued_by.get("email"),
                        "name": f"{issued_by.get('givenName', '')} {issued_by.get('familyName', '')}".strip(),
                    }
                else:  # API Token
                    issuer_info = {
                        "type": "api_token",
                        "id": issued_by.get("id"),
                        "name": issued_by.get("name"),
                    }

            queries.append(
                {
                    "id": node.get("id"),
                    "sql": node.get("sql"),
                    "name": node.get("name"),
                    "status": node.get("status"),
                    "message": node.get("message"),
                    "started_at": node.get("startedAt"),
                    "completed_at": node.get("completedAt"),
                    "is_scheduled": node.get("isScheduled"),
                    "issued_by": issuer_info,
                }
            )

        logger.info(f"Successfully retrieved {len(queries)} data lake queries")

        return {
            "success": True,
            "queries": queries,
            "page_info": {
                "has_next_page": page_info.get("hasNextPage", False),
                "end_cursor": page_info.get("endCursor"),
                "has_previous_page": page_info.get("hasPreviousPage", False),
                "start_cursor": page_info.get("startCursor"),
            },
            "total_queries": len(queries),
        }

    except Exception as e:
        logger.error(f"Failed to list data lake queries: {str(e)}")
        return {
            "success": False,
            "message": f"Failed to list data lake queries: {str(e)}",
        }


@mcp_tool(
    annotations={
        "permissions": all_perms(Permission.DATA_ANALYTICS_READ),
        "destructiveHint": True,
    }
)
async def cancel_data_lake_query(
>>>>>>> 1e02623f
    query_id: Annotated[
        str,
        Field(description="The ID of the query to cancel"),
    ],
) -> Dict[str, Any]:
    """Cancel a running data lake query to free up resources and prevent system overload.

    This tool is critical for managing data lake performance and preventing resource exhaustion.
    Use it to cancel long-running queries that are consuming excessive resources or are no longer needed.

    IMPORTANT: Only running queries can be cancelled. Completed, failed, or already cancelled queries
    cannot be cancelled again.

    Common use cases:
    - Cancel runaway queries consuming too many resources
    - Stop queries that are taking longer than expected
    - Clean up queries that are no longer needed
    - Prevent system overload during peak usage

    Best practices:
    1. First use list_data_lake_queries(status=['running']) to find running queries
    2. Review the SQL and timing information before cancelling
    3. Cancel queries from oldest to newest if multiple queries need cancellation
    4. Monitor system load after cancellation to ensure improvement

    Returns:
        Dict containing:
        - success: Boolean indicating if the cancellation was successful
        - query_id: ID of the cancelled query
        - message: Success/error message
    """
    logger.info(f"Cancelling data lake query: {query_id}")

    try:
        client = await _create_panther_client()

        variables = {"input": {"id": query_id}}

        # Execute the cancellation
        async with client as session:
            result = await session.execute(
                CANCEL_DATA_LAKE_QUERY, variable_values=variables
            )

        # Parse results
        cancellation_data = result.get("cancelDataLakeQuery", {})
        cancelled_id = cancellation_data.get("id")

        if not cancelled_id:
            raise ValueError("No query ID returned from cancellation")

        logger.info(f"Successfully cancelled data lake query: {cancelled_id}")

        return {
            "success": True,
            "query_id": cancelled_id,
            "message": f"Successfully cancelled query {cancelled_id}",
        }

    except Exception as e:
        logger.error(f"Failed to cancel data lake query: {str(e)}")

        # Provide helpful error messages for common issues
        error_message = str(e)
        if "not found" in error_message.lower():
            error_message = f"Query {query_id} not found. It may have already completed or been cancelled."
        elif "cannot be cancelled" in error_message.lower():
            error_message = f"Query {query_id} cannot be cancelled. Only running queries can be cancelled."
        elif "permission" in error_message.lower():
            error_message = f"Permission denied. You may not have permission to cancel query {query_id}."
        else:
            error_message = f"Failed to cancel query {query_id}: {error_message}"

        return {
            "success": False,
            "message": error_message,
        }<|MERGE_RESOLUTION|>--- conflicted
+++ resolved
@@ -170,13 +170,9 @@
         ),
     ] = 30,
 ) -> Dict[str, Any]:
-<<<<<<< HEAD
     """Execute custom SQL queries against Panther's data lake for advanced data analysis and aggregation.
 
     All queries MUST conform to Snowflake's SQL syntax.
-=======
-    """Execute custom SQL queries against Panther's data lake for advanced data analysis and aggregation. This tool requires a p_event_time filter condition and should only be called five times per user request. The query must follow Snowflake SQL syntax (e.g., use field:nested_field instead of field.nested_field).
->>>>>>> 1e02623f
 
     If the table has a `p_event_time` column, it must use a WHERE clause to filter upon it.
 
@@ -602,312 +598,7 @@
         }
 
 
-@mcp_tool(
-    annotations={
-        "permissions": all_perms(Permission.DATA_ANALYTICS_READ),
-        "readOnlyHint": True,
-    }
-)
-<<<<<<< HEAD
-async def get_sample_log_events(
-    log_type: Annotated[
-        str,
-        Field(
-            description="The Panther Log Type to query for sample log events",
-            examples=["Panther.Audit"],
-        ),
-    ],
-    limit: Annotated[
-        int,
-        Field(
-            description="The maximum number of events to return",
-        ),
-    ] = 10,
-) -> Dict[str, Any]:
-    """Get a small sample of log events for a specific log type from the panther_logs database.
-
-    The log_type input corresponds to the `logType` field in `list_database_tables` output.
-
-    Results are random, unfiltered, unordered, and are not a statistical sample.
-=======
-async def list_data_lake_queries(
-    cursor: str | None = None,
-    page_size: Annotated[
-        int,
-        Field(
-            description="The number of results that each page will contain. Defaults to 25 with a maximum value of 999.",
-            ge=1,
-            le=999,
-        ),
-    ] = 25,
-    contains: Annotated[
-        str | None,
-        Field(description="Filter queries by their name and/or SQL statement"),
-    ] = None,
-    status: Annotated[
-        list[QueryStatus] | None,
-        Field(description="A list of query statuses to filter queries by"),
-    ] = None,
-    is_scheduled: Annotated[
-        bool | None,
-        Field(
-            description="Only return queries that are either scheduled or not (i.e. issued by a user). Leave blank to return both."
-        ),
-    ] = None,
-    started_at_after: Annotated[
-        datetime | None,
-        Field(description="Only return queries that started after this date"),
-    ] = None,
-    started_at_before: Annotated[
-        datetime | None,
-        Field(description="Only return queries that started before this date"),
-    ] = None,
-) -> Dict[str, Any]:
-    """List previously executed data lake queries with comprehensive filtering options.
-
-    This tool is essential for monitoring data lake query load and diagnosing performance issues.
-    Use it to find long-running queries, check query history, or identify queries that need cancellation.
-
-    Common use cases:
-    - Find running queries: status=['running']
-    - Monitor recent query activity: started_at_after='2024-01-01T00:00:00.000Z'
-    - Search for specific queries: contains='SELECT * FROM alerts'
-    - Check user vs scheduled queries: is_scheduled=false
->>>>>>> 1e02623f
-
-    Returns:
-        Dict containing:
-        - success: Boolean indicating if the query was successful
-<<<<<<< HEAD
-        - status: Status of the query (e.g., "succeeded", "running", "failed", "cancelled")
-        - message: Error message if unsuccessful
-        - results: List of query result rows
-        - column_info: Dict containing column names and types
-        - stats: Dict containing stats about the query
-        - has_next_page: Boolean indicating if there are more results available
-        - end_cursor: Cursor for fetching the next page of results, or null if no more pages
-    """
-
-    logger.info(f"Fetching sample log events for schema: {log_type}")
-
-    database_name = "panther_logs.public"
-    table_name = _normalize_name(log_type)
-
-    try:
-        sql = f"""
-        SELECT *
-        FROM {database_name}.{table_name}
-        WHERE p_event_time >= DATEADD(day, -7, CURRENT_TIMESTAMP())
-        LIMIT {limit}
-        """
-
-        return await execute_data_lake_query(sql=sql, database_name=database_name)
-    except Exception as e:
-        logger.error(f"Failed to fetch sample log events: {str(e)}")
-        return {
-            "success": False,
-            "message": f"Failed to fetch sample log events: {str(e)}",
-        }
-
-
-transliterate_chars = {
-    "@": "at_sign",
-    ",": "comma",
-    "`": "backtick",
-    "'": "apostrophe",
-    "$": "dollar_sign",
-    "*": "asterisk",
-    "&": "ampersand",
-    "!": "exclamation",
-    "%": "percent",
-    "+": "plus",
-    "/": "slash",
-    "\\": "backslash",
-    "#": "hash",
-    "~": "tilde",
-    "=": "eq",
-}
-
-number_to_word = {
-    "0": "zero",
-    "1": "one",
-    "2": "two",
-    "3": "three",
-    "4": "four",
-    "5": "five",
-    "6": "six",
-    "7": "seven",
-    "8": "eight",
-    "9": "nine",
-}
-
-
-def _is_name_normalized(name):
-    """Check if a table name is already normalized"""
-    if not re.match(r"^[a-zA-Z_-][a-zA-Z0-9_-]*$", name):
-        return False
-
-    return True
-
-
-def _normalize_name(name):
-    """Normalize a table name"""
-    if _is_name_normalized(name):
-        return name
-
-    result = []
-    characters = list(name)
-    last = len(characters) - 1
-
-    for i, c in enumerate(characters):
-        if "a" <= c <= "z" or "A" <= c <= "Z":
-            # Allow uppercase and lowercase letters
-            result.append(c)
-        elif "0" <= c <= "9":
-            if i == 0:
-                # Convert numbers at the start of the string to words
-                result.append(number_to_word[c])
-                result.append("_")
-            else:
-                # Allow numbers beyond the first character
-                result.append(c)
-        elif c == "_" or c == "-":
-            # Allow underscores and hyphens
-            result.append(c)
-        else:
-            # Check if we have a specific transliteration for this character
-            if c in transliterate_chars:
-                if i > 0:
-                    result.append("_")
-
-                result.append(transliterate_chars[c])
-
-                if i < last:
-                    result.append("_")
-                continue
-
-            # Try to handle non-ASCII letters
-            if ord(c) > 127:
-                transliterated = anyascii.anyascii(c)
-                if transliterated and transliterated != "'" and transliterated != " ":
-                    result.append(transliterated)
-                    continue
-
-            # Fallback to underscore
-            result.append("_")
-
-    return "".join(result)
-
-
 async def _cancel_data_lake_query(
-=======
-        - queries: List of query objects with id, sql, status, timing info, and issuer details
-        - page_info: Pagination information (hasNextPage, endCursor, etc.)
-        - total_queries: Number of queries in current page
-        - message: Error message if unsuccessful
-    """
-    logger.info("Listing data lake queries")
-
-    try:
-        client = await _create_panther_client()
-
-        # Build input parameters
-        input_params = {
-            "pageSize": page_size,
-        }
-
-        if cursor:
-            input_params["cursor"] = cursor
-        if contains:
-            input_params["contains"] = contains
-        if status:
-            input_params["status"] = [s.value for s in status]
-        if is_scheduled is not None:
-            input_params["isScheduled"] = is_scheduled
-        if started_at_after:
-            input_params["startedAtAfter"] = graphql_date_format(started_at_after)
-        if started_at_before:
-            input_params["startedAtBefore"] = graphql_date_format(started_at_before)
-
-        variables = {"input": input_params} if input_params else None
-
-        # Execute the query
-        async with client as session:
-            result = await session.execute(
-                LIST_DATA_LAKE_QUERIES, variable_values=variables
-            )
-
-        # Parse results
-        query_data = result.get("dataLakeQueries", {})
-        edges = query_data.get("edges", [])
-        page_info = query_data.get("pageInfo", {})
-
-        # Extract queries from edges
-        queries = []
-        for edge in edges:
-            node = edge["node"]
-            # Format the issuer information
-            issued_by = node.get("issuedBy")
-            issuer_info = None
-            if issued_by:
-                if "email" in issued_by:  # User
-                    issuer_info = {
-                        "type": "user",
-                        "id": issued_by.get("id"),
-                        "email": issued_by.get("email"),
-                        "name": f"{issued_by.get('givenName', '')} {issued_by.get('familyName', '')}".strip(),
-                    }
-                else:  # API Token
-                    issuer_info = {
-                        "type": "api_token",
-                        "id": issued_by.get("id"),
-                        "name": issued_by.get("name"),
-                    }
-
-            queries.append(
-                {
-                    "id": node.get("id"),
-                    "sql": node.get("sql"),
-                    "name": node.get("name"),
-                    "status": node.get("status"),
-                    "message": node.get("message"),
-                    "started_at": node.get("startedAt"),
-                    "completed_at": node.get("completedAt"),
-                    "is_scheduled": node.get("isScheduled"),
-                    "issued_by": issuer_info,
-                }
-            )
-
-        logger.info(f"Successfully retrieved {len(queries)} data lake queries")
-
-        return {
-            "success": True,
-            "queries": queries,
-            "page_info": {
-                "has_next_page": page_info.get("hasNextPage", False),
-                "end_cursor": page_info.get("endCursor"),
-                "has_previous_page": page_info.get("hasPreviousPage", False),
-                "start_cursor": page_info.get("startCursor"),
-            },
-            "total_queries": len(queries),
-        }
-
-    except Exception as e:
-        logger.error(f"Failed to list data lake queries: {str(e)}")
-        return {
-            "success": False,
-            "message": f"Failed to list data lake queries: {str(e)}",
-        }
-
-
-@mcp_tool(
-    annotations={
-        "permissions": all_perms(Permission.DATA_ANALYTICS_READ),
-        "destructiveHint": True,
-    }
-)
-async def cancel_data_lake_query(
->>>>>>> 1e02623f
     query_id: Annotated[
         str,
         Field(description="The ID of the query to cancel"),
