--- conflicted
+++ resolved
@@ -11,10 +11,12 @@
     list_alert_comments,
     list_alerts,
     start_ai_alert_triage,
+    start_ai_alert_triage,
     update_alert_assignee,
     update_alert_status,
 )
 from tests.utils.helpers import (
+    patch_execute_query,
     patch_execute_query,
     patch_rest_client,
 )
@@ -92,7 +94,6 @@
 
 @pytest.mark.asyncio
 @patch_rest_client(ALERTS_MODULE_PATH)
-<<<<<<< HEAD
 @patch("mcp_panther.panther_mcp_core.client.datetime") 
 async def test_list_alerts_with_default_params(mock_rest_client, mock_datetime):
     # Mock the current time to be a specific date
@@ -123,33 +124,6 @@
     # Should default to past 7 days of alerts
     assert call_args["created-after"] == "2025-08-13T12:00:00.000Z"
     assert call_args["created-before"] == "2025-08-20T12:59:59.000Z"
-=======
-async def test_list_alerts_with_default_params(mock_rest_client):
-    """Test that default parameters are correctly set."""
-    mock_rest_client.get.return_value = (MOCK_ALERTS_RESPONSE, 200)
-    
-    await list_alerts()
-    
-    mock_rest_client.get.assert_called_once()
-    args, kwargs = mock_rest_client.get.call_args
-    params = kwargs["params"]
-    assert "severity" not in params
-    assert "status" not in params 
-    assert "subtypes" not in params
-    assert "log_sources" not in params
-    assert "log_types" not in params
-    assert "resource_types" not in params
-    assert "name_contains" not in params
-    assert "event_count_min" not in params
-    assert "event_count_max" not in params
-    assert "detection_id" not in params
-    assert "assignee" not in params
-    assert params["limit"] == 25
-    assert params["type"] == "ALERT"
-    assert params["sort-dir"] == "desc"
-
-
->>>>>>> d3e577e4
 
 
 @pytest.mark.asyncio
