import pytest
from unittest.mock import patch

from mcp_panther.panther_mcp_core.tools.data_lake import (
    QueryStatus,
<<<<<<< HEAD
    _is_name_normalized,
    _normalize_name,
    _cancel_data_lake_query,
    execute_data_lake_query,
    get_sample_log_events,
=======
    cancel_data_lake_query,
    execute_data_lake_query,
    list_data_lake_queries,
>>>>>>> 1e02623f
)
from tests.utils.helpers import patch_graphql_client

DATA_LAKE_MODULE_PATH = "mcp_panther.panther_mcp_core.tools.data_lake"

MOCK_QUERY_ID = "query-123456789"


@pytest.mark.asyncio
@patch_graphql_client(DATA_LAKE_MODULE_PATH)
<<<<<<< HEAD
async def test_get_sample_log_events_success(mock_graphql_client):
    """Test successful retrieval of sample log events."""
    mock_graphql_client.execute.return_value = {
        "executeDataLakeQuery": {"id": MOCK_QUERY_ID}
    }
    with patch(f"{DATA_LAKE_MODULE_PATH}._get_data_lake_query_results") as mock_res:
        mock_res.return_value = {
            "success": True,
            "status": "succeeded",
            "results": [],
            "column_info": {},
            "stats": {},
            "has_next_page": False,
            "end_cursor": None,
            "message": "Query executed successfully",
        }

        result = await get_sample_log_events(log_type="AWS.CloudTrail")

    assert result["success"] is True
    assert result["status"] == "succeeded"

    mock_graphql_client.execute.assert_called_once()
    call_args = mock_graphql_client.execute.call_args[1]["variable_values"]
    assert "panther_logs.public" in call_args["input"]["databaseName"]
    assert "AWS_CloudTrail" in call_args["input"]["sql"]
    assert "p_event_time" in call_args["input"]["sql"]
    assert "LIMIT 10" in call_args["input"]["sql"]


@pytest.mark.asyncio
@patch_graphql_client(DATA_LAKE_MODULE_PATH)
async def test_get_sample_log_events_error(mock_graphql_client):
    """Test handling of errors when getting sample log events."""
    mock_graphql_client.execute.side_effect = Exception("Test error")

    result = await get_sample_log_events(log_type="AWS.CloudTrail")

    assert result["success"] is False
    assert "Failed to execute data lake query" in result["message"]
    assert "Test error" in result["message"]


@pytest.mark.asyncio
@patch_graphql_client(DATA_LAKE_MODULE_PATH)
async def test_get_sample_log_events_no_query_id(mock_graphql_client):
    """Test handling when no query ID is returned."""
    mock_graphql_client.execute.return_value = {}

    result = await get_sample_log_events(log_type="AWS.CloudTrail")

    assert result["success"] is False
    assert "No query ID returned" in result["message"]


@pytest.mark.asyncio
@patch_graphql_client(DATA_LAKE_MODULE_PATH)
=======
>>>>>>> 1e02623f
async def test_execute_data_lake_query_success(mock_graphql_client):
    """Test successful execution of a data lake query."""
    mock_graphql_client.execute.return_value = {
        "executeDataLakeQuery": {"id": MOCK_QUERY_ID}
    }
    sql = (
        "SELECT * FROM panther_logs.public.aws_cloudtrail WHERE p_event_time >= DATEADD(day, -30, CURRENT_TIMESTAMP()) LIMIT 10"
    )
    with patch(f"{DATA_LAKE_MODULE_PATH}._get_data_lake_query_results") as mock_res:
        mock_res.return_value = {
            "success": True,
            "status": "succeeded",
            "results": [],
            "column_info": {},
            "stats": {},
            "has_next_page": False,
            "end_cursor": None,
            "message": "Query executed successfully",
        }
        result = await execute_data_lake_query(sql)

    assert result["success"] is True
    assert result["status"] == "succeeded"

    mock_graphql_client.execute.assert_called_once()
    call_args = mock_graphql_client.execute.call_args[1]["variable_values"]
    assert call_args["input"]["sql"] == sql
    assert call_args["input"]["databaseName"] == "panther_logs.public"


@pytest.mark.asyncio
@patch_graphql_client(DATA_LAKE_MODULE_PATH)
async def test_execute_data_lake_query_custom_database(mock_graphql_client):
    """Test executing a data lake query with a custom database."""
    mock_graphql_client.execute.return_value = {
        "executeDataLakeQuery": {"id": MOCK_QUERY_ID}
    }
    sql = "SELECT * FROM my_custom_table WHERE p_event_time >= DATEADD(day, -30, CURRENT_TIMESTAMP()) LIMIT 10"
    custom_db = "custom_database"
    with patch(f"{DATA_LAKE_MODULE_PATH}._get_data_lake_query_results") as mock_res:
        mock_res.return_value = {
            "success": True,
            "status": "succeeded",
            "results": [],
            "column_info": {},
            "stats": {},
            "has_next_page": False,
            "end_cursor": None,
            "message": "Query executed successfully",
        }
        result = await execute_data_lake_query(sql, database_name=custom_db)

    assert result["success"] is True
    assert result["status"] == "succeeded"

    call_args = mock_graphql_client.execute.call_args[1]["variable_values"]
    assert call_args["input"]["databaseName"] == custom_db


@pytest.mark.asyncio
@patch_graphql_client(DATA_LAKE_MODULE_PATH)
async def test_execute_data_lake_query_error(mock_graphql_client):
    """Test handling of errors when executing a data lake query."""
    mock_graphql_client.execute.side_effect = Exception("Test error")

    sql = "SELECT * FROM panther_logs.public.aws_cloudtrail WHERE p_event_time >= DATEADD(day, -30, CURRENT_TIMESTAMP()) LIMIT 10"
    result = await execute_data_lake_query(sql)

    assert result["success"] is False
    assert "Failed to execute data lake query" in result["message"]


@pytest.mark.asyncio
@patch_graphql_client(DATA_LAKE_MODULE_PATH)
async def test_execute_data_lake_query_missing_event_time(mock_graphql_client):
    """Test that queries without p_event_time filter are rejected."""
    sql = "SELECT * FROM panther_logs.public.aws_cloudtrail LIMIT 10"
    result = await execute_data_lake_query(sql)

    assert result["success"] is False
    assert (
        "Query must include `p_event_time` as a filter condition after WHERE or AND"
        in result["message"]
    )
    mock_graphql_client.execute.assert_not_called()


@pytest.mark.asyncio
@patch_graphql_client(DATA_LAKE_MODULE_PATH)
async def test_execute_data_lake_query_with_event_time(mock_graphql_client):
    """Test that queries with p_event_time filter are accepted."""
    mock_graphql_client.execute.return_value = {
        "executeDataLakeQuery": {"id": MOCK_QUERY_ID}
    }

    # Test various valid filter patterns
    valid_queries = [
        "SELECT * FROM panther_logs.public.aws_cloudtrail WHERE p_event_time >= DATEADD(day, -30, CURRENT_TIMESTAMP()) LIMIT 10",
        "SELECT * FROM panther_logs.public.aws_cloudtrail WHERE (p_event_time >= DATEADD(day, -30, CURRENT_TIMESTAMP()) AND other_condition) LIMIT 10",
        "SELECT * FROM panther_logs.public.aws_cloudtrail WHERE other_condition AND p_event_time >= DATEADD(day, -30, CURRENT_TIMESTAMP()) LIMIT 10",
        # Test table-qualified p_event_time fields
        "SELECT * FROM panther_logs.public.aws_cloudtrail t WHERE t.p_event_time >= DATEADD(day, -30, CURRENT_TIMESTAMP()) LIMIT 10",
        "SELECT * FROM panther_logs.public.aws_cloudtrail WHERE aws_cloudtrail.p_event_time >= DATEADD(day, -30, CURRENT_TIMESTAMP()) LIMIT 10",
        "SELECT * FROM panther_logs.public.aws_cloudtrail t1 WHERE t1.p_event_time >= DATEADD(day, -30, CURRENT_TIMESTAMP()) LIMIT 10",
        "SELECT * FROM panther_logs.public.aws_cloudtrail t1 WHERE other_condition AND t1.p_event_time >= DATEADD(day, -30, CURRENT_TIMESTAMP()) LIMIT 10",
    ]

    with patch(f"{DATA_LAKE_MODULE_PATH}._get_data_lake_query_results") as mock_res:
        mock_res.return_value = {
            "success": True,
            "status": "succeeded",
            "results": [],
            "column_info": {},
            "stats": {},
            "has_next_page": False,
            "end_cursor": None,
            "message": "Query executed successfully",
        }
        for sql in valid_queries:
            result = await execute_data_lake_query(sql)
            assert result["success"] is True, f"Query failed: {sql}"
            assert result["status"] == "succeeded"
            mock_graphql_client.execute.assert_called_once()
            mock_graphql_client.execute.reset_mock()


@pytest.mark.asyncio
@patch_graphql_client(DATA_LAKE_MODULE_PATH)
async def test_execute_data_lake_query_invalid_event_time_usage(mock_graphql_client):
    """Test that queries with invalid p_event_time usage are rejected."""
    mock_graphql_client.execute.return_value = {
        "executeDataLakeQuery": {"id": MOCK_QUERY_ID}
    }

    invalid_queries = [
        # p_event_time in SELECT
        "SELECT p_event_time FROM panther_logs.public.aws_cloudtrail LIMIT 10",
        # p_event_time as a value
        "SELECT * FROM panther_logs.public.aws_cloudtrail WHERE other_column = p_event_time LIMIT 10",
        # p_event_time without WHERE/AND
        "SELECT * FROM panther_logs.public.aws_cloudtrail LIMIT 10",
        # p_event_time in a subquery
        "SELECT * FROM (SELECT p_event_time FROM panther_logs.public.aws_cloudtrail) LIMIT 10",
        # Invalid table-qualified p_event_time usage
        "SELECT t.p_event_time FROM panther_logs.public.aws_cloudtrail t LIMIT 10",
        "SELECT * FROM panther_logs.public.aws_cloudtrail t WHERE other_column = t.p_event_time LIMIT 10",
        "SELECT * FROM (SELECT t.p_event_time FROM panther_logs.public.aws_cloudtrail t) LIMIT 10",
    ]

    for sql in invalid_queries:
        result = await execute_data_lake_query(sql)
        assert result["success"] is False, f"Query should have failed: {sql}"
        assert (
            "Query must include `p_event_time` as a filter condition after WHERE or AND"
            in result["message"]
        )
        mock_graphql_client.execute.assert_not_called()


<<<<<<< HEAD
def test_normalize_name():
    test_cases = [
        {"input": "@foo", "expected": "at_sign_foo"},
        {"input": "CrAzY-tAbLe", "expected": "CrAzY-tAbLe"},
        {"input": "U2", "expected": "U2"},
        {"input": "2LEGIT-2QUIT", "expected": "two_LEGIT-2QUIT"},
        {"input": "foo,bar", "expected": "foo_comma_bar"},
        {"input": "`foo`", "expected": "backtick_foo_backtick"},
        {"input": "'foo'", "expected": "apostrophe_foo_apostrophe"},
        {"input": "foo.bar", "expected": "foo_bar"},
        {"input": "AWS.CloudTrail", "expected": "AWS_CloudTrail"},
        {"input": ".foo", "expected": "_foo"},
        {"input": "foo-bar", "expected": "foo-bar"},
        {"input": "$foo", "expected": "dollar_sign_foo"},
        {"input": "Μύκονοοοος", "expected": "Mykonoooos"},
        {"input": "fooʼn", "expected": "foo_n"},
        {"input": "foo\\bar", "expected": "foo_backslash_bar"},
        {"input": "<foo>bar", "expected": "_foo_bar"},
    ]

    for tc in test_cases:
        col_name = _normalize_name(tc["input"])
        assert col_name == tc["expected"], (
            f"Input: {tc['input']}, Expected: {tc['expected']}, Got: {col_name}"
        )


def test_is_normalized():
    test_cases = [
        {"input": "@foo", "expected": False},
        {"input": "CrAzY-tAbLe", "expected": True},
        {"input": "U2", "expected": True},
        {"input": "2LEGIT-2QUIT", "expected": False},
        {"input": "foo,bar", "expected": False},
        {"input": "`foo`", "expected": False},
        {"input": "'foo'", "expected": False},
        {"input": "foo.bar", "expected": False},
        {"input": ".foo", "expected": False},
        {"input": "foo-bar", "expected": True},
        {"input": "foo_bar", "expected": True},
        {"input": "$foo", "expected": False},
        {"input": "Μύκονοοοος", "expected": False},
        {"input": "fooʼn", "expected": False},
        {"input": "foo\\bar", "expected": False},
        {"input": "<foo>bar", "expected": False},
    ]

    for tc in test_cases:
        result = _is_name_normalized(tc["input"])
        assert result == tc["expected"], (
            f"Input: {tc['input']}, Expected:  {tc['expected']}, Got: {result}"
        )


=======
@pytest.mark.asyncio
@patch_graphql_client(DATA_LAKE_MODULE_PATH)
async def test_list_data_lake_queries_success(mock_graphql_client):
    """Test successful listing of data lake queries."""
    mock_response = {
        "dataLakeQueries": {
            "edges": [
                {
                    "node": {
                        "id": "query1",
                        "sql": "SELECT * FROM panther_logs.aws_cloudtrail",
                        "name": "Test Query",
                        "status": "running",
                        "message": "Query executing",
                        "startedAt": "2024-01-01T10:00:00Z",
                        "completedAt": None,
                        "isScheduled": False,
                        "issuedBy": {
                            "id": "user1",
                            "email": "test@example.com",
                            "givenName": "John",
                            "familyName": "Doe",
                        },
                    }
                },
                {
                    "node": {
                        "id": "query2",
                        "sql": "SELECT COUNT(*) FROM panther_logs.aws_cloudtrail",
                        "name": None,
                        "status": "succeeded",
                        "message": "Query completed successfully",
                        "startedAt": "2024-01-01T09:00:00Z",
                        "completedAt": "2024-01-01T09:05:00Z",
                        "isScheduled": True,
                        "issuedBy": {
                            "id": "token1",
                            "name": "API Token 1",
                        },
                    }
                },
            ],
            "pageInfo": {
                "hasNextPage": False,
                "endCursor": None,
                "hasPreviousPage": False,
                "startCursor": None,
            },
        }
    }
    mock_graphql_client.execute.return_value = mock_response

    result = await list_data_lake_queries()

    assert result["success"] is True
    assert len(result["queries"]) == 2

    # Check first query (user-issued)
    query1 = result["queries"][0]
    assert query1["id"] == "query1"
    assert query1["status"] == "running"
    assert query1["is_scheduled"] is False
    assert query1["issued_by"]["type"] == "user"
    assert query1["issued_by"]["email"] == "test@example.com"

    # Check second query (API token-issued)
    query2 = result["queries"][1]
    assert query2["id"] == "query2"
    assert query2["status"] == "succeeded"
    assert query2["is_scheduled"] is True
    assert query2["issued_by"]["type"] == "api_token"
    assert query2["issued_by"]["name"] == "API Token 1"


@pytest.mark.asyncio
@patch_graphql_client(DATA_LAKE_MODULE_PATH)
async def test_list_data_lake_queries_with_filters(mock_graphql_client):
    """Test listing data lake queries with filters."""
    mock_graphql_client.execute.return_value = {
        "dataLakeQueries": {"edges": [], "pageInfo": {}}
    }

    # Test with status filter
    await list_data_lake_queries(status=[QueryStatus.RUNNING, QueryStatus.FAILED])

    call_args = mock_graphql_client.execute.call_args[1]["variable_values"]
    assert call_args["input"]["status"] == ["running", "failed"]


# Remove this test since we now use enums for validation


@pytest.mark.asyncio
@patch_graphql_client(DATA_LAKE_MODULE_PATH)
async def test_list_data_lake_queries_error(mock_graphql_client):
    """Test error handling when listing data lake queries fails."""
    mock_graphql_client.execute.side_effect = Exception("GraphQL error")

    result = await list_data_lake_queries()

    assert result["success"] is False
    assert "Failed to list data lake queries" in result["message"]
>>>>>>> 1e02623f


@pytest.mark.asyncio
@patch_graphql_client(DATA_LAKE_MODULE_PATH)
async def test_cancel_data_lake_query_success(mock_graphql_client):
    """Test successful cancellation of a data lake query."""
    mock_response = {"cancelDataLakeQuery": {"id": "query123"}}
    mock_graphql_client.execute.return_value = mock_response

    result = await _cancel_data_lake_query("query123")

    assert result["success"] is True
    assert result["query_id"] == "query123"
    assert "Successfully cancelled" in result["message"]

    # Verify correct GraphQL call
    call_args = mock_graphql_client.execute.call_args[1]["variable_values"]
    assert call_args["input"]["id"] == "query123"

<|MERGE_RESOLUTION|>--- conflicted
+++ resolved
@@ -3,17 +3,8 @@
 
 from mcp_panther.panther_mcp_core.tools.data_lake import (
     QueryStatus,
-<<<<<<< HEAD
-    _is_name_normalized,
-    _normalize_name,
     _cancel_data_lake_query,
     execute_data_lake_query,
-    get_sample_log_events,
-=======
-    cancel_data_lake_query,
-    execute_data_lake_query,
-    list_data_lake_queries,
->>>>>>> 1e02623f
 )
 from tests.utils.helpers import patch_graphql_client
 
@@ -24,66 +15,6 @@
 
 @pytest.mark.asyncio
 @patch_graphql_client(DATA_LAKE_MODULE_PATH)
-<<<<<<< HEAD
-async def test_get_sample_log_events_success(mock_graphql_client):
-    """Test successful retrieval of sample log events."""
-    mock_graphql_client.execute.return_value = {
-        "executeDataLakeQuery": {"id": MOCK_QUERY_ID}
-    }
-    with patch(f"{DATA_LAKE_MODULE_PATH}._get_data_lake_query_results") as mock_res:
-        mock_res.return_value = {
-            "success": True,
-            "status": "succeeded",
-            "results": [],
-            "column_info": {},
-            "stats": {},
-            "has_next_page": False,
-            "end_cursor": None,
-            "message": "Query executed successfully",
-        }
-
-        result = await get_sample_log_events(log_type="AWS.CloudTrail")
-
-    assert result["success"] is True
-    assert result["status"] == "succeeded"
-
-    mock_graphql_client.execute.assert_called_once()
-    call_args = mock_graphql_client.execute.call_args[1]["variable_values"]
-    assert "panther_logs.public" in call_args["input"]["databaseName"]
-    assert "AWS_CloudTrail" in call_args["input"]["sql"]
-    assert "p_event_time" in call_args["input"]["sql"]
-    assert "LIMIT 10" in call_args["input"]["sql"]
-
-
-@pytest.mark.asyncio
-@patch_graphql_client(DATA_LAKE_MODULE_PATH)
-async def test_get_sample_log_events_error(mock_graphql_client):
-    """Test handling of errors when getting sample log events."""
-    mock_graphql_client.execute.side_effect = Exception("Test error")
-
-    result = await get_sample_log_events(log_type="AWS.CloudTrail")
-
-    assert result["success"] is False
-    assert "Failed to execute data lake query" in result["message"]
-    assert "Test error" in result["message"]
-
-
-@pytest.mark.asyncio
-@patch_graphql_client(DATA_LAKE_MODULE_PATH)
-async def test_get_sample_log_events_no_query_id(mock_graphql_client):
-    """Test handling when no query ID is returned."""
-    mock_graphql_client.execute.return_value = {}
-
-    result = await get_sample_log_events(log_type="AWS.CloudTrail")
-
-    assert result["success"] is False
-    assert "No query ID returned" in result["message"]
-
-
-@pytest.mark.asyncio
-@patch_graphql_client(DATA_LAKE_MODULE_PATH)
-=======
->>>>>>> 1e02623f
 async def test_execute_data_lake_query_success(mock_graphql_client):
     """Test successful execution of a data lake query."""
     mock_graphql_client.execute.return_value = {
@@ -243,167 +174,6 @@
         mock_graphql_client.execute.assert_not_called()
 
 
-<<<<<<< HEAD
-def test_normalize_name():
-    test_cases = [
-        {"input": "@foo", "expected": "at_sign_foo"},
-        {"input": "CrAzY-tAbLe", "expected": "CrAzY-tAbLe"},
-        {"input": "U2", "expected": "U2"},
-        {"input": "2LEGIT-2QUIT", "expected": "two_LEGIT-2QUIT"},
-        {"input": "foo,bar", "expected": "foo_comma_bar"},
-        {"input": "`foo`", "expected": "backtick_foo_backtick"},
-        {"input": "'foo'", "expected": "apostrophe_foo_apostrophe"},
-        {"input": "foo.bar", "expected": "foo_bar"},
-        {"input": "AWS.CloudTrail", "expected": "AWS_CloudTrail"},
-        {"input": ".foo", "expected": "_foo"},
-        {"input": "foo-bar", "expected": "foo-bar"},
-        {"input": "$foo", "expected": "dollar_sign_foo"},
-        {"input": "Μύκονοοοος", "expected": "Mykonoooos"},
-        {"input": "fooʼn", "expected": "foo_n"},
-        {"input": "foo\\bar", "expected": "foo_backslash_bar"},
-        {"input": "<foo>bar", "expected": "_foo_bar"},
-    ]
-
-    for tc in test_cases:
-        col_name = _normalize_name(tc["input"])
-        assert col_name == tc["expected"], (
-            f"Input: {tc['input']}, Expected: {tc['expected']}, Got: {col_name}"
-        )
-
-
-def test_is_normalized():
-    test_cases = [
-        {"input": "@foo", "expected": False},
-        {"input": "CrAzY-tAbLe", "expected": True},
-        {"input": "U2", "expected": True},
-        {"input": "2LEGIT-2QUIT", "expected": False},
-        {"input": "foo,bar", "expected": False},
-        {"input": "`foo`", "expected": False},
-        {"input": "'foo'", "expected": False},
-        {"input": "foo.bar", "expected": False},
-        {"input": ".foo", "expected": False},
-        {"input": "foo-bar", "expected": True},
-        {"input": "foo_bar", "expected": True},
-        {"input": "$foo", "expected": False},
-        {"input": "Μύκονοοοος", "expected": False},
-        {"input": "fooʼn", "expected": False},
-        {"input": "foo\\bar", "expected": False},
-        {"input": "<foo>bar", "expected": False},
-    ]
-
-    for tc in test_cases:
-        result = _is_name_normalized(tc["input"])
-        assert result == tc["expected"], (
-            f"Input: {tc['input']}, Expected:  {tc['expected']}, Got: {result}"
-        )
-
-
-=======
-@pytest.mark.asyncio
-@patch_graphql_client(DATA_LAKE_MODULE_PATH)
-async def test_list_data_lake_queries_success(mock_graphql_client):
-    """Test successful listing of data lake queries."""
-    mock_response = {
-        "dataLakeQueries": {
-            "edges": [
-                {
-                    "node": {
-                        "id": "query1",
-                        "sql": "SELECT * FROM panther_logs.aws_cloudtrail",
-                        "name": "Test Query",
-                        "status": "running",
-                        "message": "Query executing",
-                        "startedAt": "2024-01-01T10:00:00Z",
-                        "completedAt": None,
-                        "isScheduled": False,
-                        "issuedBy": {
-                            "id": "user1",
-                            "email": "test@example.com",
-                            "givenName": "John",
-                            "familyName": "Doe",
-                        },
-                    }
-                },
-                {
-                    "node": {
-                        "id": "query2",
-                        "sql": "SELECT COUNT(*) FROM panther_logs.aws_cloudtrail",
-                        "name": None,
-                        "status": "succeeded",
-                        "message": "Query completed successfully",
-                        "startedAt": "2024-01-01T09:00:00Z",
-                        "completedAt": "2024-01-01T09:05:00Z",
-                        "isScheduled": True,
-                        "issuedBy": {
-                            "id": "token1",
-                            "name": "API Token 1",
-                        },
-                    }
-                },
-            ],
-            "pageInfo": {
-                "hasNextPage": False,
-                "endCursor": None,
-                "hasPreviousPage": False,
-                "startCursor": None,
-            },
-        }
-    }
-    mock_graphql_client.execute.return_value = mock_response
-
-    result = await list_data_lake_queries()
-
-    assert result["success"] is True
-    assert len(result["queries"]) == 2
-
-    # Check first query (user-issued)
-    query1 = result["queries"][0]
-    assert query1["id"] == "query1"
-    assert query1["status"] == "running"
-    assert query1["is_scheduled"] is False
-    assert query1["issued_by"]["type"] == "user"
-    assert query1["issued_by"]["email"] == "test@example.com"
-
-    # Check second query (API token-issued)
-    query2 = result["queries"][1]
-    assert query2["id"] == "query2"
-    assert query2["status"] == "succeeded"
-    assert query2["is_scheduled"] is True
-    assert query2["issued_by"]["type"] == "api_token"
-    assert query2["issued_by"]["name"] == "API Token 1"
-
-
-@pytest.mark.asyncio
-@patch_graphql_client(DATA_LAKE_MODULE_PATH)
-async def test_list_data_lake_queries_with_filters(mock_graphql_client):
-    """Test listing data lake queries with filters."""
-    mock_graphql_client.execute.return_value = {
-        "dataLakeQueries": {"edges": [], "pageInfo": {}}
-    }
-
-    # Test with status filter
-    await list_data_lake_queries(status=[QueryStatus.RUNNING, QueryStatus.FAILED])
-
-    call_args = mock_graphql_client.execute.call_args[1]["variable_values"]
-    assert call_args["input"]["status"] == ["running", "failed"]
-
-
-# Remove this test since we now use enums for validation
-
-
-@pytest.mark.asyncio
-@patch_graphql_client(DATA_LAKE_MODULE_PATH)
-async def test_list_data_lake_queries_error(mock_graphql_client):
-    """Test error handling when listing data lake queries fails."""
-    mock_graphql_client.execute.side_effect = Exception("GraphQL error")
-
-    result = await list_data_lake_queries()
-
-    assert result["success"] is False
-    assert "Failed to list data lake queries" in result["message"]
->>>>>>> 1e02623f
-
-
 @pytest.mark.asyncio
 @patch_graphql_client(DATA_LAKE_MODULE_PATH)
 async def test_cancel_data_lake_query_success(mock_graphql_client):
